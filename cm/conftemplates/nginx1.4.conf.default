--- conflicted
+++ resolved
@@ -24,143 +24,6 @@
     gzip_buffers 16 8k;
     gzip_disable "MSIE [1-6].(?!.*SV1)";
 
-<<<<<<< HEAD
-    upstream galaxy_app {
-        $galaxy_server
-    }
-
-    upstream cm_app {
-        server 127.0.0.1:42284;
-    }
-
-    upstream galaxy_reports_app {
-        server 127.0.0.1:9001;
-    }
-
-    upstream vnc_app {
-        server 127.0.0.1:6080;
-    }
-
-    $pulsar_block
-
-    $server_block_head
-
-        location /cloud {
-            auth_pam    "Secure Zone";
-            auth_pam_service_name   "nginx";
-            proxy_pass  http://cm_app;
-            proxy_set_header   X-Forwarded-Host $$host;
-            proxy_set_header   X-Forwarded-For  $$proxy_add_x_forwarded_for;
-            error_page   502    /errdoc/cm_502.html;
-        }
-
-        location /cloud/static {
-            alias /mnt/cm/static;
-            expires 24h;
-        }
-
-        location /cloud/static/style {
-            alias /mnt/cm/static/style;
-            expires 24h;
-        }
-
-        location /cloud/static/scripts {
-            alias /mnt/cm/static/scripts;
-            expires 24h;
-        }
-
-        location /reports {
-            auth_pam    "Secure Zone";
-            auth_pam_service_name   "nginx";
-            rewrite ^/reports/(.*) /$$1 break;
-            proxy_pass http://galaxy_reports_app;
-            proxy_set_header   X-Forwarded-Host $$host;
-            proxy_set_header   X-Forwarded-For  $$proxy_add_x_forwarded_for;
-        }
-
-        location / {
-            proxy_pass  http://galaxy_app;
-            proxy_set_header   X-Forwarded-Host $$host;
-            proxy_set_header   X-Forwarded-For  $$proxy_add_x_forwarded_for;
-        }
-
-        location /static {
-            alias $galaxy_home/static;
-            expires 24h;
-        }
-
-        location /static/style {
-            alias $galaxy_home/static/june_2007_style/blue;
-            expires 24h;
-        }
-
-        location /static/scripts {
-            alias $galaxy_home/static/scripts/packed;
-            expires 24h;
-        }
-
-        location /robots.txt {
-            alias $galaxy_home/static/robots.txt;
-        }
-
-        location /favicon.ico {
-            alias $galaxy_home/static/favicon.ico;
-        }
-
-        location /admin/jobs {
-            proxy_pass  http://127.0.0.1:8079;
-        }
-
-        location /_x_accel_redirect/ {
-            internal;
-            alias /;
-        }
-
-        # VNC & noVNC settings
-        location ~ /vnc {
-            auth_pam    "Secure Zone";
-            auth_pam_service_name   "nginx";
-            rewrite ^(.*[^/])$$ $$1/ permanent; # redirect if no trailing slash
-            rewrite ^/vnc(.*) //$$1 break;
-            proxy_pass http://vnc_app;
-            proxy_http_version 1.1;
-            proxy_set_header Upgrade $$http_upgrade;
-            proxy_set_header Connection "upgrade";
-            proxy_set_header Host $$host;
-        }
-        location ~ /websockify {
-            proxy_pass http://vnc_app;
-            proxy_http_version 1.1;
-            proxy_set_header Upgrade $$http_upgrade;
-            proxy_set_header Connection "upgrade";
-        }
-
-        location /_upload {
-            upload_store $galaxy_data/upload_store;
-            upload_pass_form_field "";
-            upload_set_form_field "__$${upload_field_name}__is_composite" "true";
-            upload_set_form_field "__$${upload_field_name}__keys" "name path";
-            upload_set_form_field "$${upload_field_name}_name" "$$upload_file_name";
-            upload_set_form_field "$${upload_field_name}_path" "$$upload_tmp_path";
-            upload_pass_args on;
-            upload_pass /_upload_done;
-        }
-
-        location /_upload_done {
-            set $$dst /api/tools;
-            if ($$args ~ nginx_redir=([^&]+)) {
-                set $$dst $$1;
-            }
-            rewrite "" $$dst;
-        }
-
-        error_page   502    /errdoc/502.html;
-        location /errdoc {
-            root   html;
-        }
-    }
-=======
     include /etc/nginx/conf.d/*.conf;
     include /etc/nginx/sites-enabled/*.server;
->>>>>>> 1e008bac
 }